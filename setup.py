from setuptools import setup

setup(name='mailtmapi',
      version='1.1',
      description='Python API wrapper for mail.tm',
      packages=['mailtmapi'],
      author_email='coder@derkown.ru',
      zip_safe=False,
      url='https://github.com/prtolem/MailTM',
      install_requires=[
<<<<<<< HEAD
            'aiohttp==3.9.2',
=======
            'aiohttp==3.8.1',
>>>>>>> ac041baf
            'pydantic==1.10.2',
      ])<|MERGE_RESOLUTION|>--- conflicted
+++ resolved
@@ -3,15 +3,11 @@
 setup(name='mailtmapi',
       version='1.1',
       description='Python API wrapper for mail.tm',
-      packages=['mailtmapi'],
+      packages=['mailtm'],
       author_email='coder@derkown.ru',
       zip_safe=False,
       url='https://github.com/prtolem/MailTM',
       install_requires=[
-<<<<<<< HEAD
-            'aiohttp==3.9.2',
-=======
             'aiohttp==3.8.1',
->>>>>>> ac041baf
             'pydantic==1.10.2',
       ])